from __future__ import annotations

import copy
from collections import namedtuple
from collections.abc import Iterable, Iterator
from functools import lru_cache
from os import PathLike
from pathlib import Path

import numpy as np
import pandas as pd
import polars as pl
from fastparquet import write as write_parquet
from loguru import logger
from ms2ml import Config, Peptide
from ms2ml.data.adapters import FastaAdapter
from ms2ml.utils.mz_utils import get_tolerance, sort_all
from numpy.typing import NDArray
from pandas import DataFrame
from tqdm.auto import tqdm

from diadem.config import DiademConfig
from diadem.index.caching import file_cache_dir
from diadem.index.fragment_buckets import (
    FragmentBucket,
    FragmentBucketList,
    PrefilteredMS1BucketList,
)
from diadem.utilities.utils import disabled_gc, is_sorted, make_decoy

# Pre-calculating factorials so I do not need
# to calculate them repeatedly while scoring
LOG_FACTORIALS = np.cumsum(np.log(np.arange(1, 1000)))

# TODO consider making everything a float16
# NOTE if i was to always use charge 1 fragments
# then i could use only the neutral mass for indexing ...

DEFAULT_CONFIG = DiademConfig()

# TODO add this to the config
PRELIM_FILTER = 200


def glimpse_array(arr: NDArray, name: str = None) -> str:
    """Utility function to get simple metrics on an array."""
    return f"{name}: min={arr.min()}, max={arr.max()}, shape={arr.shape}"


@lru_cache(1)
def _make_score_dict(ions: str) -> dict[str, dict[str, float | list[float]]]:
    """Internal function that generates dictionary to help with scoring."""
    out = {
        i: {
            "intensities": 0.0,
            "npeaks": 0,
            "mzs": [],
            "mass_errors": [],
        }
        for i in ions
    }
    return out


SeqProperties = namedtuple(
    "SeqProperties",
    "fragments, ion_series, prec_mz, proforma_seq, num_frags",
)


class PeptideScore:
    """Accumulates elements to calculate the score for a peptide."""

    __slots__ = ("id", "ions", "partial_scores", "tot_peaks", "peak_ids")

    def __init__(self, id: int, ions: str) -> None:
        """Accumulates elements to calculate the score for a peptide.

        Parameters
        ----------
        id : int
            The id of the peptide
        ions : str
            The ion series to score (usually "by")

        Examples
        --------
        >>> score = PeptideScore(1, "by")
        >>> score.add_peak("y", mz=234.22, intensity=100, error=0.01, peak_id=1)
        >>> score.add_peak("y", mz=534.22, intensity=200, error=0.012, peak_id=2)
        >>> outs = score.as_row_entry()
        >>> [x for x in outs]  # doctest: +NORMALIZE_WHITESPACE
        ['id', 'b_intensity', 'b_npeaks', 'b_mzs', 'y_intensity', \
         'y_npeaks', 'y_mzs', 'log_intensity_sums', 'log_factorial_peak_sum', \
         'mzs', 'mass_errors', 'avg_abs_dm', 'med_abs_dm', 'spec_indices']
        """  # noqa
        self.id: int = id
        self.ions = ions
        self.partial_scores = copy.deepcopy(_make_score_dict(ions))
        self.tot_peaks = 0
        self.peak_ids = []

    def add_peak(
        self,
        ion: str,
        mz: float,
        intensity: float,
        error: float,
        peak_id: int,
    ) -> None:
        """Adds a peak to the partial score.

        Check the class docstring for more details.

        Parameters
        ----------
        ion : str
            The ion type (e.g. "y").
        mz : float
            The m/z of the peak.
        intensity : float
            The intensity of the peak to add.
        error : float
            The mass error of the peak to add.
        peak_id: int
            Id of the peak. It is usefull to track what peaks within
            a spectrum were a match.
        """
        self.partial_scores[ion]["intensities"] += intensity
        self.partial_scores[ion]["npeaks"] += 1
        self.partial_scores[ion]["mzs"].append(mz)
        self.partial_scores[ion]["mass_errors"].append(error)
        self.peak_ids.append(peak_id)
        self.tot_peaks += 1

    def as_row_entry(self) -> dict[str, float | list[float] | int]:
        """Returns a dictionary of the partial scores.

        The output is meant to be used as a row entry for a pandas dataframe.
        See the class docstring for details and usage.
        """
        out = {}
        out["id"] = self.id

        logfact_peaks = 0
        logints = 0
        mzs = []
        mass_errors = []
        for ion in self.ions:
            out[f"{ion}_intensity"] = self.partial_scores[ion]["intensities"]
            out[f"{ion}_npeaks"] = self.partial_scores[ion]["npeaks"]
            out[f"{ion}_mzs"] = self.partial_scores[ion]["mzs"]
            logfact_peaks += LOG_FACTORIALS[self.partial_scores[ion]["npeaks"]]
            logints += np.log1p(self.partial_scores[ion]["intensities"])
            mzs.extend(self.partial_scores[ion]["mzs"])
            mass_errors.extend(self.partial_scores[ion]["mass_errors"])

        out["log_intensity_sums"] = logints
        out["log_factorial_peak_sum"] = sum(
            self.partial_scores[ion]["npeaks"] for ion in self.ions
        )
        out["mzs"] = mzs
        out["mass_errors"] = mass_errors
        out["avg_abs_dm"] = np.abs(np.array(mass_errors)).mean()
        out["med_abs_dm"] = np.median(np.abs(np.array(mass_errors)))
        out["spec_indices"] = self.peak_ids
        return out


class IndexedDb:
    """IndexedDb class.

    This class is used to create a database of peptides and their
    associated fragments. It is used to score spectra against the
    database.

    There are several ways of populating the database with targets peptides.
    1. from a fasta file using IndexedDb.targets_from_fasta
    2. from a cached sqlite using IndexedDB.index_from_sqlite
    3. from raw arrays using IndexedDB.index_from_arrays
    """

    def __init__(
        self,
        chunksize: int,
        config: DiademConfig = DEFAULT_CONFIG,
        name: str = "db",
    ) -> None:
        """Creates a new IndexedDb object.

        Parameters
        ----------
        chunksize : int
            The chunksize to use for the database. This is the number of
            ions each bucket will store.
        config : DiademConfig, optional
            The configuration to use for the database, by default DEFAULT_CONFIG
        name : str, optional
            The name of the database, by default "db".
            It will be used to label some of the output.

        """
        self.name = name
        self.config = config
        self.chunksize = chunksize
        self.score_nums = 0
        self.empty_slices = 0
        self.prefiltered_ms1 = False
        # CHUNKSIZE = 32 # sage uses 32768 for real world stuff

    @property
    def ms2ml_config(self) -> Config:
        """Extracts an ms2ml config from the internal diadem config."""
        if not hasattr(self, "_ms2ml_config"):
            self._ms2ml_config = self.config.ms2ml_config
        return self._ms2ml_config

    @property
    def targets(self) -> list[Peptide]:
        """Returns a list of peptide objects for the targets in the database."""
        if hasattr(self, "_targets") and self._targets is not None:
            return self._targets
        else:
            raise ValueError("Targets are not set yet in this database")

    @targets.setter
    def targets(self, value: list[Peptide]) -> None:
        """Sets the targets for the database.

        Parameters
        ----------
        value : list[Peptide]
            A list of peptide objects to set as the targets for the database.
        """
        seen = set()
        use = []
        # Since right now my peptide implementation is not hashable,
        # this needs to be done to make sure all targets are unique.
        for x in value:
            x.config = self.ms2ml_config
            if (proforma := x.to_proforma()) in seen:
                continue
            else:
                use.append(x)
                seen.add(proforma)

        self._targets = use
        self._decoys = None
        self.target_proforma = {x.to_proforma() for x in use}

    @property
    def decoys(self) -> list[Peptide]:
        """Returns a list of peptide objects for the decoys in the database.

        If decoys have not been generated yet, they are generated and cached.
        """
        if hasattr(self, "_decoys") and self._decoys is not None:
            pass
        else:
            targets = self.targets
            self._decoys = [
                make_decoy(x) for x in tqdm(targets, desc="Generating Decoys")
            ]
            logger.info(
                (
                    f"Generating database with {len(self.decoys)} decoys,"
                    f" and {len(self.targets)} targets"
                ),
            )

        return self._decoys

    def targets_from_fasta(self, fasta_path: Path | str) -> None:
        """Populates the database with targets from a fasta file.

        Note that the configuration required to digest and get the peptides
        from the fasta are in the config, which is set when initializing the
        database.

        Parameters
        ----------
        fasta_path : Path | str
            The path to the fasta file to use to populate the database.

        """

        def ms1_filter(pep: Peptide) -> Peptide | None:
            mz = pep.mz
            if (mz < pep.config.peptide_mz_range[0]) or (
                mz > pep.config.peptide_mz_range[1]
            ):
                return None
            else:
                return pep

        adapter = FastaAdapter(
            file=fasta_path,
            config=self.config.ms2ml_config,
            only_unique=True,
            enzyme=self.config.db_enzyme,
            missed_cleavages=self.config.db_max_missed_cleavages,
            allow_modifications=False,
            out_hook=ms1_filter,
        )
        sequences = list(adapter.parse())
        assert len(sequences) == len({x.to_proforma() for x in sequences})
        self.targets = sequences

    def prefilter_ms1(
        self,
        ms1_range: tuple[float, float],
        num_decimals: int = 3,
    ) -> IndexedDb:
        """Prefilters the database.

        The filtered database will include peptides fragments a given
        MS1 range.

        Parameters
        ----------
        ms1_range : tuple[float, float]
            The MS1 range to filter the database to.
        num_decimals : int
            The number of decimal places that the fragments will be rounded to.
            This is used for indexing purposes (smaller number = coarser index)
            but not for scoring.


        Returns
        -------
        IndexedDb
            A copy of the database including only the fragments that
            match the provided m/z.
        """
        logger.info(f"Filtering ms1 ranges {ms1_range} in database {self.name}")
        out = copy.copy(self)

        out.bucketlist = self.bucketlist.prefilter_ms1(
            *ms1_range,
            num_decimals=num_decimals,
        )
        out.prefiltered_ms1 = True
        out.seq_prec_mzs = self.seq_prec_mzs
        out.seqs = self.seqs
        out.seq_ids = self.seq_ids

        return out

    def generate_to_parquet(self, dir: Path | str) -> None:
        """Generates the fragments for the targets and decoys into parquet files.

        It uses the targets and decoys stored in `self.targets` and `self.decoys`
        to generate theoretical fragments (based on the `self.config` object).
        And writes them to a pair of parquet files in the passed directory.
        """
        dir = Path(dir)
        seq_file_path = dir / "seqs.parquet"
        frag_file_path = dir / "frags.parquet"

        last_id = self._dump_peptides_parquet(
            seq_file_path=seq_file_path,
            fragment_file_path=frag_file_path,
            peptides=self.targets,
            name="Targets",
            decoy=False,
        )
        self._dump_peptides_parquet(
            seq_file_path=seq_file_path,
            fragment_file_path=frag_file_path,
            peptides=self.decoys,
            name="Decoys",
            decoy=True,
            start_id=last_id + 1,
        )

    # @profile
    def index_from_parquet(self, dir: Path | str) -> None:
        """Generates as index from the passed directory of parquet files.

        See Also
        --------
        self.generate_to_parquet
        """
        dir = Path(dir)
        seq_file = dir / "seqs.parquet"
        frag_file = dir / "frags.parquet"

        seqs_df = pd.read_parquet(seq_file)

        self.seq_prec_mzs = seqs_df["seq_mz"].values
        self.seqs = seqs_df["seq_proforma"].values

        self.target_proforma = set(
            (seqs_df["seq_proforma"][np.invert(seqs_df["decoy"])]).values,
        )

        frags_df = pd.read_parquet(
            frag_file,
        )
        frags_df = frags_df[frags_df["mz"] > self.config.ion_mz_range[0]]
        frags_df = frags_df[frags_df["mz"] < self.config.ion_mz_range[1]]

        self.target_proforma = set(
            (seqs_df["seq_proforma"][np.invert(seqs_df["decoy"])]).values,
        )
        self.index_from_arrays(
            frags_df["mz"].values,
            frag_series=frags_df["ion_series"].values,
            frag_to_prec_ids=frags_df["seq_id"].values,
            prec_mzs=seqs_df["seq_mz"].values,
            prec_seqs=seqs_df["seq_proforma"].values,
        )

    # @profile
    def _dump_peptides_parquet(
        self,
        seq_file_path: Path,
        fragment_file_path: Path,
        peptides: list[Peptide],
        name: str,
        decoy: bool = False,
        start_id: int = 0,
    ) -> int:
        """Inserts peptide properties and fragments to a database.

        Meant to be an internal method.

        Returns
        -------
        int: The id of the last inserted peptide, meant to
             be used as start_id for the next batch.
        """
        one_pct = int(len(peptides) / 100)

        iter_seqs = tqdm(
            peptides,
            desc=f"Generating sequence ions for {name} into database",
            miniters=one_pct,
        )

        seq_chunk = {
            "seq_id": [],
            "seq_mz": [],
            "seq_proforma": [],
            "decoy": [],
        }
        frag_chunk = {
            "mz": [],
            "ion_series": [],
            "seq_id": [],
            "precursor_mz": [],
        }

        append = False
        if seq_file_path.exists():
            append = True
        for seq_id, (frag_mzs, ion_series, prec_mzs, prec_seqs, num_frags) in enumerate(
            (self.seq_properties(x) for x in iter_seqs),
            start=start_id,
        ):
            seq_chunk["seq_id"].append(seq_id)
            seq_chunk["seq_mz"].append(prec_mzs)
            seq_chunk["seq_proforma"].append(prec_seqs)
            seq_chunk["decoy"].append(decoy)

            for w, x, y, z in zip(
                [prec_mzs] * num_frags,
                frag_mzs,
                ion_series,
                [seq_id] * num_frags,
            ):
                frag_chunk["precursor_mz"].append(float(w))
                frag_chunk["mz"].append(float(x))
                frag_chunk["ion_series"].append(y)
                frag_chunk["seq_id"].append(z)

            if seq_id % one_pct == 0:
                if seq_file_path.exists():
                    append = True
                write_parquet(seq_file_path, pd.DataFrame(seq_chunk), append=append)
                write_parquet(
                    fragment_file_path,
                    pd.DataFrame(frag_chunk),
                    append=append,
                )

                # This just flushes the chunk so next iteration starts
                # clean.
                for x in seq_chunk:
                    seq_chunk[x] = []
                for x in frag_chunk:
                    frag_chunk[x] = []

        if len(frag_chunk["mz"]):
            write_parquet(seq_file_path, pd.DataFrame(seq_chunk), append=append)
            write_parquet(fragment_file_path, pd.DataFrame(frag_chunk), append=append)

        return seq_id

    # @profile
    def index_from_sequences(self) -> None:
        """Generates the index from the sequences in the database.

        Usage
        -----
        ```
            db = IndexedDb(...)
            db.targets = [Peptide(...), Peptide(...)]
            or
            db.targets_from_fasta(...)
            db.index_from_sequences()
        ```

        Note:
        ----
          - This requires adding the targets to the database prior to
            calling this function.
        """
        sequences = self.targets + self.decoys
        one_pct = int(len(sequences) / 100)

        with disabled_gc():
            # TODO change the flow here so the properties are added to pre-made lists
            # instead of having to extract the elements after ...
            iter_seqs = tqdm(
                sequences,
                desc=f"Generating sequence ions for {self.name}",
                miniters=one_pct,
            )

            frag_mzs, frag_series, prec_mzs, prec_seqs, num_frags = zip(
                *(self.seq_properties(x) for x in iter_seqs),
            )

            # NOTE: Changing to float16 does not give the correct result
            prec_mzs = np.array(prec_mzs, dtype="float32")
            prec_seqs = np.array(prec_seqs, dtype="object")
            frag_mzs = np.concatenate(list(frag_mzs)).astype("float32")
            frag_series = np.concatenate(list(frag_series))
            seq_ids = np.empty_like(frag_mzs, dtype=int)

            start_position = 0
            for i, n in enumerate(num_frags):
                end_position = n + start_position
                seq_ids[start_position:end_position] = i
                start_position = end_position

            assert start_position == len(seq_ids), (
                f"Ending position of the unique ids {start_position} is not the same as"
                f" the length of the fragment array {len(seq_ids)}"
            )

        self.index_from_arrays(
            frag_mzs=frag_mzs,
            frag_series=frag_series,
            frag_to_prec_ids=seq_ids,
            prec_mzs=prec_mzs,
            prec_seqs=prec_seqs,
        )

    def index_from_arrays(
        self,
        frag_mzs: NDArray[np.float32],
        frag_series: NDArray[np.str],
        frag_to_prec_ids: NDArray[np.int64],
        prec_mzs: NDArray[np.float32],
        prec_seqs: NDArray[np.str],
        prec_ids: None | NDArray[np.int64] = None,
    ) -> None:
        """Generates an index of fragmnents from a series of arrays.

        Parameters
        ----------
        frag_mzs : NDArray[np.float32]
            An array of fragment m/z values.
        frag_series : NDArray[np.str]
            An array of fragment ion series.
        frag_to_prec_ids : NDArray[np.int64]
            An array of sequence ids. (unique identifier of a peptide sequence)
        prec_mzs : NDArray[np.float32]
            An array of precursor m/z values.
        prec_seqs : NDArray[np.str]
            An array of precursor sequences.
        prec_ids: NDArray[np.int64]
            An array with the sequence ids of the precursors.


        Notes
        -----
        The dimensions of the frag_mzs, frag_series and frag_to_prec_ids need
        to be the same.
        And the dimensions of the prec_mzs, prec_seqs and prec_ids
        also have to be the same.

        """
        if not len(prec_mzs) == len(prec_seqs):
            raise ValueError(
                (
                    "The length of the precursor mzs and the precursor sequences needs"
                    " to be the same."
                ),
            )
        if not all(len(frag_mzs) == len(x) for x in [frag_series, frag_to_prec_ids]):
            raise ValueError(
                (
                    "The length of the frag_mz, frag_series and frag_to_prec_ids need"
                    " to be the same"
                ),
            )
        if not len(prec_seqs) == len(np.unique(prec_seqs)):
            raise ValueError("All precursor sequences need to be unique!")

        # Sorted externally by ms2 mz
        with disabled_gc():
            logger.debug(
                f"Sorting by ms2 mz. {frag_mzs.size} total fragments (if needed)",
            )
            if not is_sorted(frag_mzs):
                sorted_frags, sorted_frag_series, sorted_seq_ids = sort_all(
                    frag_mzs,
                    frag_series,
                    frag_to_prec_ids,
                )
                logger.debug("Done sorting (and GC), generating bucketlists")
            else:
                logger.debug("Skippping sortinb because it is already sorted.")
                sorted_frags, sorted_frag_series, sorted_seq_ids = (
                    frag_mzs,
                    frag_series,
                    frag_to_prec_ids,
                )

            del frag_mzs, frag_to_prec_ids, frag_series

        self.bucketlist = FragmentBucketList.from_arrays(
            fragment_mzs=sorted_frags,
            fragment_series=sorted_frag_series,
            precursor_ids=sorted_seq_ids,
            precursor_mzs=prec_mzs[sorted_seq_ids],
            chunksize=self.chunksize,
            sorting_level="ms2",
            been_sorted=True,
        )

        self.seq_prec_mzs = prec_mzs
        self.seqs = prec_seqs
        if prec_ids is None:
            self.seq_ids = np.arange(len(prec_seqs))
        else:
            self.seq_ids = prec_ids

    # @profile
    def seq_properties(self, x: Peptide) -> SeqProperties:
        """Internal method that extracts the peptide properties to build the index."""
        masses = {
            k: np.concatenate(
                [x.ion_series(ion_type=k, charge=c) for c in x.config.ion_charges],
            )
            for k in x.config.ion_series
        }

        ion_series = np.concatenate(
            [np.full_like(v, k, dtype=str) for k, v in masses.items()],
        )
        masses = np.concatenate(list(masses.values()))
        # TODO move this to the config ...
        mass_mask = (masses > 150) * (masses < 2000)
        masses = masses[mass_mask]
        ion_series = ion_series[mass_mask]
        out = SeqProperties(masses, ion_series, x.mz, x.to_proforma(), len(masses))
        return out

    # @profile
    def yield_candidates(
        self,
        ms2_range: tuple[float, float],
        ms1_range: tuple[float, float],
    ) -> Iterator[tuple[int, float, str]]:
        """Yields candidate fragments that match both an ms1 and an ms2 range.

        Nore: MS1 range is ignored when the database has been pre-filtered.

        Parameters
        ----------
        ms2_range : tuple[float, float]
            The ms2 range to search for.
        ms1_range : tuple[float, float]
            The ms2 range to search for.


        """
        yield from self.bucketlist.yield_candidates(ms2_range, ms1_range)

    # @profile
    def score_arrays(
        self,
        precursor_mz: float | tuple[float, float],
        spec_mz: Iterable[float],
        spec_int: Iterable[float],
    ) -> DataFrame | None:
        """Scores a spectrum against the index.

        The result is a data frame containing all generic data required to
        generate a score. Such as the numbe rof peaks per ion series
        and the intensities.

        Parameters
        ----------
        precursor_mz : float | tuple[float, float]
            The precursor m/z value or a tuple of the lower and upper bound
            of the precursor m/z.
        spec_mz : Iterable[float]
            The m/z values of the spectrum.
        spec_int : Iterable[float]
            The intensity values of the spectrum.
        """
        # TDOO: make this a config option
        MIN_PEAKS = 3  # noqa
        self.score_nums += 1

        if hasattr(precursor_mz, "__len__"):
            if len(precursor_mz) == 2:
                ms1_range = precursor_mz
            else:
                raise ValueError(
                    "precursor_mz has to be of length 2 or a single number",
                )
        else:
            ms1_tol = get_tolerance(
                self.config.g_tolerances[0],
                theoretical=precursor_mz,
                unit=self.config.g_tolerance_units[0],
            )
            ms1_range = (precursor_mz - ms1_tol, precursor_mz + ms1_tol)

        peaks = []

        for i, (fragment_mz, fragment_intensity) in enumerate(zip(spec_mz, spec_int)):
            ms2_tol = get_tolerance(
                self.config.g_tolerances[1],
                theoretical=fragment_mz,
                unit=self.config.g_tolerance_units[1],
            )

            candidates = self.yield_candidates(
                ms1_range=ms1_range,
                ms2_range=(fragment_mz - ms2_tol, fragment_mz + ms2_tol),
            )
            candidates = list(candidates)
            dms = np.array([x[1] for x in candidates])
            dms = np.abs(dms - fragment_mz)
            candidates = [x for x, y in zip(candidates, dms <= ms2_tol) if y]

            for (seq, _frag, series), dm in zip(candidates, dms):
                # Should tolerances be checked here?
                # IN THEORY, they should have been filtered in the past.
                peaks.append(
                    {
                        "seq": seq,
                        "ion": series,
                        "mz": fragment_mz,
                        "intensity": fragment_intensity,
                        "error": dm,
                        "peak_id": i,
                    },
                )

        peptide_ids = np.array([x["seq"] for x in peaks])
        ids, counts = np.unique(peptide_ids, return_counts=True)
        gt_min = counts > MIN_PEAKS
        ids, counts = ids[gt_min], counts[gt_min]

        # Just makes sure we dont access more elements than we have
        # ie: top 200 out of 100 candidates.
        top_n_filter = min(PRELIM_FILTER, len(counts))
        indices_top = np.argpartition(counts, -top_n_filter)[-top_n_filter:]
        keep_ids = ids[indices_top]

        scores = {id: PeptideScore(id, self.config.ion_series) for id in keep_ids}
        for peak in peaks:
            pep_id = peak.pop("seq")
            if pep_id in scores:
                scores[pep_id].add_peak(**peak)

        scores = list(scores.values())
        if not scores:
            return None

        scores_df = pd.DataFrame.from_records([x.as_row_entry() for x in scores])
        return scores_df

    # @profile
    def hyperscore(
        self,
        precursor_mz: float | tuple[float, float],
        spec_mz: NDArray[np.float32],
        spec_int: NDArray[np.float32],
        top_n: int = 100,
    ) -> DataFrame:
        """Score a spectrum against the index.

        Parameters
        ----------
        precursor_mz : float | tuple[float, float]
            The precursor m/z of the spectrum. If a tuple is given, the first
            value is the lower bound and the second value is the upper bound.
            If it is a float it will generate a range centered in the passed value
            with the tolerance in the configuration.
        spec_mz : NDArray[np.float32]
            The m/z values of the spectrum.
        spec_int : NDArray[np.float32]
            The intensity values of the spectrum.
        top_n : int, optional
            The number of top scoring peptides to return, by default 100

        Returns
        -------
        DataFrame
            A dataframe with the top scoring peptides.
        """
        assert len(self.seq_ids) == len(self.seqs)
        assert len(self.seq_prec_mzs) == len(self.seqs)
        scores = self.score_arrays(
            precursor_mz=precursor_mz,
            spec_mz=spec_mz,
            spec_int=spec_int,
        )

        if scores is None or len(scores) == 0:
            return None

        scores["Score"] = (
            scores["log_factorial_peak_sum"] + scores["log_intensity_sums"]
        )
        # Calculate requirements for the z score among all other proposed scores!
        score_mean = scores["Score"].mean()
        score_sd = scores["Score"].std()

        # TODO reconsider if I want to do the filtering here.
        # If i dont, I could use the precursor information as a filter ...
        scores = scores.nlargest(top_n, "Score", keep="all")
        scores.sort_values("Score", ascending=False, inplace=True)

        # Calculate the z-score and fill with 0s if the sd is 0.
        scores["ScoreZ"] = (scores["Score"] - score_mean) / score_sd
        scores["ScoreZ"].fillna(0, inplace=True)
        scores["rank"] = [i + 1 for i in range(len(scores))]

        indices_seqs_local = np.searchsorted(self.seq_ids, scores["id"].values)
        assert np.allclose(self.seq_ids[indices_seqs_local], scores["id"].values)

<<<<<<< HEAD
        scores["peptide"] = self.seqs[indices_seqs_local]
=======
        scores["Peptide"] = self.seqs[indices_seqs_local]
        scores["PrecursorMZ"] = self.seq_prec_mzs[indices_seqs_local]
>>>>>>> 54684f9c
        scores["decoy"] = [s not in self.target_proforma for s in scores["Peptide"]]
        try:
            assert len(np.unique(scores["Peptide"])) == len(scores), np.unique(
                scores["Peptide"],
                return_counts=True,
            )
        except AssertionError:
            # There is a bug that gets detected here where a single peptide gets
            # scored multiple times ... Usually with different IDs

            # This issue happens when a sequence is also in the decoys
            logger.error(
                (
                    f"{scores} has multiple peptides with the "
                    "same id (ocasionally happens when it is both a "
                    "target and a decoy)"
                ),
            )

        return scores

    # @profile
    def index_prefiltered_from_parquet(
        self,
        cache_path: PathLike,
        min_mz: float,
        max_mz: float,
    ) -> IndexedDb:
        """Generates a pre-filtered index from a parquet cache.

        The parquet cache is a directory with 2 parquet files, the frags.parquet
        and the seqs.parquet.

        This function queries the files and returns a indexed db with only the required
        data.
        """
        frags_df = pl.scan_parquet(str(cache_path) + "/frags.parquet")
        seqs_df = pl.scan_parquet(str(cache_path) + "/seqs.parquet")

        logger.info(
            f"Filtering ms1 ranges {min_mz} to {max_mz} in database {self.name}",
        )

        joint_frags = (
            frags_df.filter(pl.col("precursor_mz") >= min_mz)
            .filter(pl.col("precursor_mz") < max_mz)
            # .unique(maintain_order=False)
            .sort(pl.col("mz"))
            .collect()
        )
        logger.debug(f"Loaded {len(joint_frags)} fragments from parquet cache.")

        out = copy.copy(self)
        out.bucketlist = PrefilteredMS1BucketList(
            [
                FragmentBucket(
                    fragment_mzs=joint_frags["mz"].to_numpy().astype(np.float32),
                    fragment_series=joint_frags["ion_series"].to_numpy(),
                    precursor_ids=joint_frags["seq_id"].to_numpy(),
                    precursor_mzs=joint_frags["precursor_mz"]
                    .to_numpy()
                    .astype(np.float32),
                    sorting_level="ms2",
                    is_sorted=True,
                ),
            ],
            num_decimal=2,
            max_frag_mz=2000,
            progress=True,
        )

        out.prefiltered_ms1 = True
        # TODO change it so the only required section
        # is the proforma seqs that are in the mz range
        chunk_seq_df = (
            seqs_df.filter(pl.col("seq_mz") >= min_mz)
            .filter(pl.col("seq_mz") < max_mz)
            .unique(maintain_order=False)
            .sort(pl.col("seq_id"))
        ).collect()
        out.seq_prec_mzs = chunk_seq_df["seq_mz"].to_numpy().astype(np.float32)
        out.seqs = chunk_seq_df["seq_proforma"].to_numpy()
        out.seq_ids = chunk_seq_df["seq_id"].to_numpy()

        target_set = chunk_seq_df.select(["seq_proforma", "decoy"])
        target_set = set(
            target_set["seq_proforma"].to_numpy()[
                np.invert(target_set["decoy"].to_numpy())
            ],
        )

        if len(target_set) == 0:
            logger.warning(f"No targets were found in range {min_mz}-{max_mz}")
        out.target_proforma = target_set
        return out


def db_from_fasta(
    fasta: Path | str,
    chunksize: int,
    config: DiademConfig,
    index: bool = True,
) -> tuple[IndexedDb, str]:
    """Created a peak index database from a fasta file.

    It internally checks the existance of a cache in the form of an sqlite file.
    Future implementations will allow cahching in the form of parquet.
    """
    index_config = config.index_config
    config_hash = index_config.hash()
    file_cache = file_cache_dir(file=fasta)
    curr_cache = file_cache / config_hash

    db = IndexedDb(chunksize=chunksize, config=config)
    if not curr_cache.exists() or not (curr_cache / "seqs.parquet").exists():
        logger.info(f"Unable to find cache location {curr_cache}, will generate it.")
        curr_cache.mkdir(parents=True, exist_ok=True)
        db.targets_from_fasta(fasta)
        db.generate_to_parquet(dir=curr_cache)
    else:
        logger.info(f"Found cache location at: {curr_cache}, will use those values.")

    if index:
        db.index_from_parquet(dir=curr_cache)

    return db, curr_cache<|MERGE_RESOLUTION|>--- conflicted
+++ resolved
@@ -849,16 +849,12 @@
         indices_seqs_local = np.searchsorted(self.seq_ids, scores["id"].values)
         assert np.allclose(self.seq_ids[indices_seqs_local], scores["id"].values)
 
-<<<<<<< HEAD
         scores["peptide"] = self.seqs[indices_seqs_local]
-=======
-        scores["Peptide"] = self.seqs[indices_seqs_local]
         scores["PrecursorMZ"] = self.seq_prec_mzs[indices_seqs_local]
->>>>>>> 54684f9c
-        scores["decoy"] = [s not in self.target_proforma for s in scores["Peptide"]]
+        scores["decoy"] = [s not in self.target_proforma for s in scores["peptide"]]
         try:
-            assert len(np.unique(scores["Peptide"])) == len(scores), np.unique(
-                scores["Peptide"],
+            assert len(np.unique(scores["peptide"])) == len(scores), np.unique(
+                scores["peptide"],
                 return_counts=True,
             )
         except AssertionError:
