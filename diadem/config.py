--- conflicted
+++ resolved
@@ -116,13 +116,8 @@
         -----
         Python adds a seed to the hash, therefore the has will be different
 
-<<<<<<< HEAD
         Examples
         --------
-=======
-        Example:
-        -------
->>>>>>> 77a5dc0b
         >>> DiademIndexConfig().hash()
         '1a23e68d04576bb73dbd5e0173679e64'
         >>> DiademIndexConfig(ion_series = "y").hash()
@@ -186,11 +181,7 @@
     run_min_correlation_score: float = 0.2
 
     run_scaling_ratio: float = 0.001
-<<<<<<< HEAD
     run_scaling_limits: tuple[float, float] = (0.001, 0.999)
-=======
-    run_scalin_limits: tuple[float, float] = (0.001, 0.999)
->>>>>>> 77a5dc0b
 
     # Mokapot parameters
     train_fdr: float = 0.01
