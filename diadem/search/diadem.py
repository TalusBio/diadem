--- conflicted
+++ resolved
@@ -205,10 +205,6 @@
                 num_targets += 1
 
             scores = scores.sort_values(by="Score", ascending=False).iloc[:1]
-<<<<<<< HEAD
-            del scores["rank"]
-=======
->>>>>>> 8807b121
             match_indices = scores["spec_indices"].iloc[0] + [new_stack.ref_index]
             match_indices = np.sort(np.unique(np.array(match_indices)))
 
