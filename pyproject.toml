--- conflicted
+++ resolved
@@ -103,11 +103,7 @@
 # D104 is missing docstring in public package
 "**__init__.py" = ["D104"]
 # Implements a sklearn interface with X and X_hat variables/params.
-<<<<<<< HEAD
-"diadem/aggregate/rt_model.py" = ["N803", "N806"]
-=======
 "diadem/aggregate/imputers.py" = ["N803", "N806"]
->>>>>>> 77a5dc0b
 
 # ANN001 Missing type annotation for function argument
 # Ignoring in the cli since it is redundant with the click options
